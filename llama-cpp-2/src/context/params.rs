//! A safe wrapper around `llama_context_params`.
use std::fmt::Debug;
use std::num::NonZeroU32;

/// A rusty wrapper around `rope_scaling_type`.
#[repr(i8)]
#[derive(Copy, Clone, Debug, PartialEq, Eq)]
pub enum RopeScalingType {
    /// The scaling type is unspecified
    Unspecified = -1,
    /// No scaling
    None = 0,
    /// Linear scaling
    Linear = 1,
    /// Yarn scaling
    Yarn = 2,
}

/// Create a `RopeScalingType` from a `c_int` - returns `RopeScalingType::ScalingUnspecified` if
/// the value is not recognized.
impl From<i32> for RopeScalingType {
    fn from(value: i32) -> Self {
        match value {
            0 => Self::None,
            1 => Self::Linear,
            2 => Self::Yarn,
            _ => Self::Unspecified,
        }
    }
}

/// Create a `c_int` from a `RopeScalingType`.
impl From<RopeScalingType> for i32 {
    fn from(value: RopeScalingType) -> Self {
        match value {
            RopeScalingType::None => 0,
            RopeScalingType::Linear => 1,
            RopeScalingType::Yarn => 2,
            RopeScalingType::Unspecified => -1,
        }
    }
}

/// A rusty wrapper around `LLAMA_POOLING_TYPE`.
#[repr(i8)]
#[derive(Copy, Clone, Debug, PartialEq, Eq)]
pub enum LlamaPoolingType {
    /// The pooling type is unspecified
    Unspecified = -1,
    /// No pooling
    None = 0,
    /// Mean pooling
    Mean = 1,
    /// CLS pooling
    Cls = 2,
    /// Last pooling
    Last = 3,
    /// Rank pooling
    Rank = 4,
}

/// Create a `LlamaPoolingType` from a `c_int` - returns `LlamaPoolingType::Unspecified` if
/// the value is not recognized.
impl From<i32> for LlamaPoolingType {
    fn from(value: i32) -> Self {
        match value {
            0 => Self::None,
            1 => Self::Mean,
            2 => Self::Cls,
            3 => Self::Last,
            4 => Self::Rank,
            _ => Self::Unspecified,
        }
    }
}

/// Create a `c_int` from a `LlamaPoolingType`.
impl From<LlamaPoolingType> for i32 {
    fn from(value: LlamaPoolingType) -> Self {
        match value {
            LlamaPoolingType::None => 0,
            LlamaPoolingType::Mean => 1,
            LlamaPoolingType::Cls => 2,
            LlamaPoolingType::Last => 3,
            LlamaPoolingType::Rank => 4,
            LlamaPoolingType::Unspecified => -1,
        }
    }
}

/// A rusty wrapper around `ggml_type` for KV cache types.
#[allow(non_camel_case_types, missing_docs)]
#[derive(Copy, Clone, Debug, PartialEq, Eq)]
pub enum KvCacheType {
    /// Represents an unknown or not-yet-mapped `ggml_type` and carries the raw value.
    /// When passed through FFI, the raw value is used as-is (if llama.cpp supports it,
    /// the runtime will operate with that type).
    /// This variant preserves API compatibility when new `ggml_type` values are
    /// introduced in the future.
    Unknown(llama_cpp_sys_2::ggml_type),
    F32,
    F16,
    Q4_0,
    Q4_1,
    Q5_0,
    Q5_1,
    Q8_0,
    Q8_1,
    Q2_K,
    Q3_K,
    Q4_K,
    Q5_K,
    Q6_K,
    Q8_K,
    IQ2_XXS,
    IQ2_XS,
    IQ3_XXS,
    IQ1_S,
    IQ4_NL,
    IQ3_S,
    IQ2_S,
    IQ4_XS,
    I8,
    I16,
    I32,
    I64,
    F64,
    IQ1_M,
    BF16,
    TQ1_0,
    TQ2_0,
    MXFP4,
}

impl From<KvCacheType> for llama_cpp_sys_2::ggml_type {
    fn from(value: KvCacheType) -> Self {
        match value {
            KvCacheType::Unknown(raw) => raw,
            KvCacheType::F32 => llama_cpp_sys_2::GGML_TYPE_F32,
            KvCacheType::F16 => llama_cpp_sys_2::GGML_TYPE_F16,
            KvCacheType::Q4_0 => llama_cpp_sys_2::GGML_TYPE_Q4_0,
            KvCacheType::Q4_1 => llama_cpp_sys_2::GGML_TYPE_Q4_1,
            KvCacheType::Q5_0 => llama_cpp_sys_2::GGML_TYPE_Q5_0,
            KvCacheType::Q5_1 => llama_cpp_sys_2::GGML_TYPE_Q5_1,
            KvCacheType::Q8_0 => llama_cpp_sys_2::GGML_TYPE_Q8_0,
            KvCacheType::Q8_1 => llama_cpp_sys_2::GGML_TYPE_Q8_1,
            KvCacheType::Q2_K => llama_cpp_sys_2::GGML_TYPE_Q2_K,
            KvCacheType::Q3_K => llama_cpp_sys_2::GGML_TYPE_Q3_K,
            KvCacheType::Q4_K => llama_cpp_sys_2::GGML_TYPE_Q4_K,
            KvCacheType::Q5_K => llama_cpp_sys_2::GGML_TYPE_Q5_K,
            KvCacheType::Q6_K => llama_cpp_sys_2::GGML_TYPE_Q6_K,
            KvCacheType::Q8_K => llama_cpp_sys_2::GGML_TYPE_Q8_K,
            KvCacheType::IQ2_XXS => llama_cpp_sys_2::GGML_TYPE_IQ2_XXS,
            KvCacheType::IQ2_XS => llama_cpp_sys_2::GGML_TYPE_IQ2_XS,
            KvCacheType::IQ3_XXS => llama_cpp_sys_2::GGML_TYPE_IQ3_XXS,
            KvCacheType::IQ1_S => llama_cpp_sys_2::GGML_TYPE_IQ1_S,
            KvCacheType::IQ4_NL => llama_cpp_sys_2::GGML_TYPE_IQ4_NL,
            KvCacheType::IQ3_S => llama_cpp_sys_2::GGML_TYPE_IQ3_S,
            KvCacheType::IQ2_S => llama_cpp_sys_2::GGML_TYPE_IQ2_S,
            KvCacheType::IQ4_XS => llama_cpp_sys_2::GGML_TYPE_IQ4_XS,
            KvCacheType::I8 => llama_cpp_sys_2::GGML_TYPE_I8,
            KvCacheType::I16 => llama_cpp_sys_2::GGML_TYPE_I16,
            KvCacheType::I32 => llama_cpp_sys_2::GGML_TYPE_I32,
            KvCacheType::I64 => llama_cpp_sys_2::GGML_TYPE_I64,
            KvCacheType::F64 => llama_cpp_sys_2::GGML_TYPE_F64,
            KvCacheType::IQ1_M => llama_cpp_sys_2::GGML_TYPE_IQ1_M,
            KvCacheType::BF16 => llama_cpp_sys_2::GGML_TYPE_BF16,
            KvCacheType::TQ1_0 => llama_cpp_sys_2::GGML_TYPE_TQ1_0,
            KvCacheType::TQ2_0 => llama_cpp_sys_2::GGML_TYPE_TQ2_0,
            KvCacheType::MXFP4 => llama_cpp_sys_2::GGML_TYPE_MXFP4,
        }
    }
}

impl From<llama_cpp_sys_2::ggml_type> for KvCacheType {
    fn from(value: llama_cpp_sys_2::ggml_type) -> Self {
        match value {
            x if x == llama_cpp_sys_2::GGML_TYPE_F32 => KvCacheType::F32,
            x if x == llama_cpp_sys_2::GGML_TYPE_F16 => KvCacheType::F16,
            x if x == llama_cpp_sys_2::GGML_TYPE_Q4_0 => KvCacheType::Q4_0,
            x if x == llama_cpp_sys_2::GGML_TYPE_Q4_1 => KvCacheType::Q4_1,
            x if x == llama_cpp_sys_2::GGML_TYPE_Q5_0 => KvCacheType::Q5_0,
            x if x == llama_cpp_sys_2::GGML_TYPE_Q5_1 => KvCacheType::Q5_1,
            x if x == llama_cpp_sys_2::GGML_TYPE_Q8_0 => KvCacheType::Q8_0,
            x if x == llama_cpp_sys_2::GGML_TYPE_Q8_1 => KvCacheType::Q8_1,
            x if x == llama_cpp_sys_2::GGML_TYPE_Q2_K => KvCacheType::Q2_K,
            x if x == llama_cpp_sys_2::GGML_TYPE_Q3_K => KvCacheType::Q3_K,
            x if x == llama_cpp_sys_2::GGML_TYPE_Q4_K => KvCacheType::Q4_K,
            x if x == llama_cpp_sys_2::GGML_TYPE_Q5_K => KvCacheType::Q5_K,
            x if x == llama_cpp_sys_2::GGML_TYPE_Q6_K => KvCacheType::Q6_K,
            x if x == llama_cpp_sys_2::GGML_TYPE_Q8_K => KvCacheType::Q8_K,
            x if x == llama_cpp_sys_2::GGML_TYPE_IQ2_XXS => KvCacheType::IQ2_XXS,
            x if x == llama_cpp_sys_2::GGML_TYPE_IQ2_XS => KvCacheType::IQ2_XS,
            x if x == llama_cpp_sys_2::GGML_TYPE_IQ3_XXS => KvCacheType::IQ3_XXS,
            x if x == llama_cpp_sys_2::GGML_TYPE_IQ1_S => KvCacheType::IQ1_S,
            x if x == llama_cpp_sys_2::GGML_TYPE_IQ4_NL => KvCacheType::IQ4_NL,
            x if x == llama_cpp_sys_2::GGML_TYPE_IQ3_S => KvCacheType::IQ3_S,
            x if x == llama_cpp_sys_2::GGML_TYPE_IQ2_S => KvCacheType::IQ2_S,
            x if x == llama_cpp_sys_2::GGML_TYPE_IQ4_XS => KvCacheType::IQ4_XS,
            x if x == llama_cpp_sys_2::GGML_TYPE_I8 => KvCacheType::I8,
            x if x == llama_cpp_sys_2::GGML_TYPE_I16 => KvCacheType::I16,
            x if x == llama_cpp_sys_2::GGML_TYPE_I32 => KvCacheType::I32,
            x if x == llama_cpp_sys_2::GGML_TYPE_I64 => KvCacheType::I64,
            x if x == llama_cpp_sys_2::GGML_TYPE_F64 => KvCacheType::F64,
            x if x == llama_cpp_sys_2::GGML_TYPE_IQ1_M => KvCacheType::IQ1_M,
            x if x == llama_cpp_sys_2::GGML_TYPE_BF16 => KvCacheType::BF16,
            x if x == llama_cpp_sys_2::GGML_TYPE_TQ1_0 => KvCacheType::TQ1_0,
            x if x == llama_cpp_sys_2::GGML_TYPE_TQ2_0 => KvCacheType::TQ2_0,
            x if x == llama_cpp_sys_2::GGML_TYPE_MXFP4 => KvCacheType::MXFP4,
            _ => KvCacheType::Unknown(value),
        }
    }
}

/// A safe wrapper around `llama_context_params`.
///
/// Generally this should be created with [`Default::default()`] and then modified with `with_*` methods.
///
/// # Examples
///
/// ```rust
/// # use std::num::NonZeroU32;
/// use llama_cpp_2::context::params::LlamaContextParams;
///
///let ctx_params = LlamaContextParams::default()
///    .with_n_ctx(NonZeroU32::new(2048));
///
/// assert_eq!(ctx_params.n_ctx(), NonZeroU32::new(2048));
/// ```
#[derive(Debug, Clone)]
#[allow(
    missing_docs,
    clippy::struct_excessive_bools,
    clippy::module_name_repetitions
)]
pub struct LlamaContextParams {
    pub(crate) context_params: llama_cpp_sys_2::llama_context_params,
}

/// SAFETY: we do not currently allow setting or reading the pointers that cause this to not be automatically send or sync.
unsafe impl Send for LlamaContextParams {}
unsafe impl Sync for LlamaContextParams {}

impl LlamaContextParams {
    /// Set the side of the context
    ///
    /// # Examples
    ///
    /// ```rust
    /// # use std::num::NonZeroU32;
    /// use llama_cpp_2::context::params::LlamaContextParams;
    /// let params = LlamaContextParams::default();
    /// let params = params.with_n_ctx(NonZeroU32::new(2048));
    /// assert_eq!(params.n_ctx(), NonZeroU32::new(2048));
    /// ```
    #[must_use]
    pub fn with_n_ctx(mut self, n_ctx: Option<NonZeroU32>) -> Self {
        self.context_params.n_ctx = n_ctx.map_or(0, std::num::NonZeroU32::get);
        self
    }

    /// Get the size of the context.
    ///
    /// [`None`] if the context size is specified by the model and not the context.
    ///
    /// # Examples
    ///
    /// ```rust
    /// let params = llama_cpp_2::context::params::LlamaContextParams::default();
    /// assert_eq!(params.n_ctx(), std::num::NonZeroU32::new(512));
    #[must_use]
    pub fn n_ctx(&self) -> Option<NonZeroU32> {
        NonZeroU32::new(self.context_params.n_ctx)
    }

    /// Set the `n_batch`
    ///
    /// # Examples
    ///
    /// ```rust
    /// # use std::num::NonZeroU32;
    /// use llama_cpp_2::context::params::LlamaContextParams;
    /// let params = LlamaContextParams::default()
    ///     .with_n_batch(2048);
    /// assert_eq!(params.n_batch(), 2048);
    /// ```
    #[must_use]
    pub fn with_n_batch(mut self, n_batch: u32) -> Self {
        self.context_params.n_batch = n_batch;
        self
    }

    /// Get the `n_batch`
    ///
    /// # Examples
    ///
    /// ```rust
    /// use llama_cpp_2::context::params::LlamaContextParams;
    /// let params = LlamaContextParams::default();
    /// assert_eq!(params.n_batch(), 2048);
    /// ```
    #[must_use]
    pub fn n_batch(&self) -> u32 {
        self.context_params.n_batch
    }

    /// Set the `n_ubatch`
    ///
    /// # Examples
    ///
    /// ```rust
    /// # use std::num::NonZeroU32;
    /// use llama_cpp_2::context::params::LlamaContextParams;
    /// let params = LlamaContextParams::default()
    ///     .with_n_ubatch(512);
    /// assert_eq!(params.n_ubatch(), 512);
    /// ```
    #[must_use]
    pub fn with_n_ubatch(mut self, n_ubatch: u32) -> Self {
        self.context_params.n_ubatch = n_ubatch;
        self
    }

    /// Get the `n_ubatch`
    ///
    /// # Examples
    ///
    /// ```rust
    /// use llama_cpp_2::context::params::LlamaContextParams;
    /// let params = LlamaContextParams::default();
    /// assert_eq!(params.n_ubatch(), 512);
    /// ```
    #[must_use]
    pub fn n_ubatch(&self) -> u32 {
        self.context_params.n_ubatch
    }

    /// Set the `flash_attention` parameter
    ///
    /// # Examples
    ///
    /// ```rust
    /// use llama_cpp_2::context::params::LlamaContextParams;
    /// let params = LlamaContextParams::default()
    ///     .with_flash_attention(true);
    /// assert_eq!(params.flash_attention(), true);
    /// ```
    #[must_use]
    pub fn with_flash_attention(mut self, enabled: bool) -> Self {
        self.context_params.flash_attn = enabled;
        self
    }

    /// Get the `flash_attention` parameter
    ///
    /// # Examples
    ///
    /// ```rust
    /// use llama_cpp_2::context::params::LlamaContextParams;
    /// let params = LlamaContextParams::default();
    /// assert_eq!(params.flash_attention(), false);
    /// ```
    #[must_use]
    pub fn flash_attention(&self) -> bool {
        self.context_params.flash_attn
    }

    /// Set the `offload_kqv` parameter to control offloading KV cache & KQV ops to GPU
    ///
    /// # Examples
    ///
    /// ```rust
    /// use llama_cpp_2::context::params::LlamaContextParams;
    /// let params = LlamaContextParams::default()
    ///     .with_offload_kqv(false);
    /// assert_eq!(params.offload_kqv(), false);
    /// ```
    #[must_use]
    pub fn with_offload_kqv(mut self, enabled: bool) -> Self {
        self.context_params.offload_kqv = enabled;
        self
    }

    /// Get the `offload_kqv` parameter
    ///
    /// # Examples
    ///
    /// ```rust
    /// use llama_cpp_2::context::params::LlamaContextParams;
    /// let params = LlamaContextParams::default();
    /// assert_eq!(params.offload_kqv(), true);
    /// ```
    #[must_use]
    pub fn offload_kqv(&self) -> bool {
        self.context_params.offload_kqv
    }

    /// Set the type of rope scaling.
    ///
    /// # Examples
    ///
    /// ```rust
    /// use llama_cpp_2::context::params::{LlamaContextParams, RopeScalingType};
    /// let params = LlamaContextParams::default()
    ///     .with_rope_scaling_type(RopeScalingType::Linear);
    /// assert_eq!(params.rope_scaling_type(), RopeScalingType::Linear);
    /// ```
    #[must_use]
    pub fn with_rope_scaling_type(mut self, rope_scaling_type: RopeScalingType) -> Self {
        self.context_params.rope_scaling_type = i32::from(rope_scaling_type);
        self
    }

    /// Get the type of rope scaling.
    ///
    /// # Examples
    ///
    /// ```rust
    /// let params = llama_cpp_2::context::params::LlamaContextParams::default();
    /// assert_eq!(params.rope_scaling_type(), llama_cpp_2::context::params::RopeScalingType::Unspecified);
    /// ```
    #[must_use]
    pub fn rope_scaling_type(&self) -> RopeScalingType {
        RopeScalingType::from(self.context_params.rope_scaling_type)
    }

    /// Set the rope frequency base.
    ///
    /// # Examples
    ///
    /// ```rust
    /// use llama_cpp_2::context::params::LlamaContextParams;
    /// let params = LlamaContextParams::default()
    ///    .with_rope_freq_base(0.5);
    /// assert_eq!(params.rope_freq_base(), 0.5);
    /// ```
    #[must_use]
    pub fn with_rope_freq_base(mut self, rope_freq_base: f32) -> Self {
        self.context_params.rope_freq_base = rope_freq_base;
        self
    }

    /// Get the rope frequency base.
    ///
    /// # Examples
    ///
    /// ```rust
    /// let params = llama_cpp_2::context::params::LlamaContextParams::default();
    /// assert_eq!(params.rope_freq_base(), 0.0);
    /// ```
    #[must_use]
    pub fn rope_freq_base(&self) -> f32 {
        self.context_params.rope_freq_base
    }

    /// Set the rope frequency scale.
    ///
    /// # Examples
    ///
    /// ```rust
    /// use llama_cpp_2::context::params::LlamaContextParams;
    /// let params = LlamaContextParams::default()
    ///   .with_rope_freq_scale(0.5);
    /// assert_eq!(params.rope_freq_scale(), 0.5);
    /// ```
    #[must_use]
    pub fn with_rope_freq_scale(mut self, rope_freq_scale: f32) -> Self {
        self.context_params.rope_freq_scale = rope_freq_scale;
        self
    }

    /// Get the rope frequency scale.
    ///
    /// # Examples
    ///
    /// ```rust
    /// let params = llama_cpp_2::context::params::LlamaContextParams::default();
    /// assert_eq!(params.rope_freq_scale(), 0.0);
    /// ```
    #[must_use]
    pub fn rope_freq_scale(&self) -> f32 {
        self.context_params.rope_freq_scale
    }

    /// Get the number of threads.
    ///
    /// # Examples
    ///
    /// ```rust
    /// let params = llama_cpp_2::context::params::LlamaContextParams::default();
    /// assert_eq!(params.n_threads(), 4);
    /// ```
    #[must_use]
    pub fn n_threads(&self) -> i32 {
        self.context_params.n_threads
    }

    /// Get the number of threads allocated for batches.
    ///
    /// # Examples
    ///
    /// ```rust
    /// let params = llama_cpp_2::context::params::LlamaContextParams::default();
    /// assert_eq!(params.n_threads_batch(), 4);
    /// ```
    #[must_use]
    pub fn n_threads_batch(&self) -> i32 {
        self.context_params.n_threads_batch
    }

    /// Set the number of threads.
    ///
    /// # Examples
    ///
    /// ```rust
    /// use llama_cpp_2::context::params::LlamaContextParams;
    /// let params = LlamaContextParams::default()
    ///    .with_n_threads(8);
    /// assert_eq!(params.n_threads(), 8);
    /// ```
    #[must_use]
    pub fn with_n_threads(mut self, n_threads: i32) -> Self {
        self.context_params.n_threads = n_threads;
        self
    }

    /// Set the number of threads allocated for batches.
    ///
    /// # Examples
    ///
    /// ```rust
    /// use llama_cpp_2::context::params::LlamaContextParams;
    /// let params = LlamaContextParams::default()
    ///    .with_n_threads_batch(8);
    /// assert_eq!(params.n_threads_batch(), 8);
    /// ```
    #[must_use]
    pub fn with_n_threads_batch(mut self, n_threads: i32) -> Self {
        self.context_params.n_threads_batch = n_threads;
        self
    }

    /// Check whether embeddings are enabled
    ///
    /// # Examples
    ///
    /// ```rust
    /// let params = llama_cpp_2::context::params::LlamaContextParams::default();
    /// assert!(!params.embeddings());
    /// ```
    #[must_use]
    pub fn embeddings(&self) -> bool {
        self.context_params.embeddings
    }

    /// Enable the use of embeddings
    ///
    /// # Examples
    ///
    /// ```rust
    /// use llama_cpp_2::context::params::LlamaContextParams;
    /// let params = LlamaContextParams::default()
    ///    .with_embeddings(true);
    /// assert!(params.embeddings());
    /// ```
    #[must_use]
    pub fn with_embeddings(mut self, embedding: bool) -> Self {
        self.context_params.embeddings = embedding;
        self
    }

    /// Set the evaluation callback.
    ///
    /// # Examples
    ///
    /// ```no_run
    /// extern "C" fn cb_eval_fn(
    ///     t: *mut llama_cpp_sys_2::ggml_tensor,
    ///     ask: bool,
    ///     user_data: *mut std::ffi::c_void,
    /// ) -> bool {
    ///     false
    /// }
    ///
    /// use llama_cpp_2::context::params::LlamaContextParams;
    /// let params = LlamaContextParams::default().with_cb_eval(Some(cb_eval_fn));
    /// ```
    #[must_use]
    pub fn with_cb_eval(
        mut self,
        cb_eval: llama_cpp_sys_2::ggml_backend_sched_eval_callback,
    ) -> Self {
        self.context_params.cb_eval = cb_eval;
        self
    }

    /// Set the evaluation callback user data.
    ///
    /// # Examples
    ///
    /// ```no_run
    /// use llama_cpp_2::context::params::LlamaContextParams;
    /// let params = LlamaContextParams::default();
    /// let user_data = std::ptr::null_mut();
    /// let params = params.with_cb_eval_user_data(user_data);
    /// ```
    #[must_use]
    pub fn with_cb_eval_user_data(mut self, cb_eval_user_data: *mut std::ffi::c_void) -> Self {
        self.context_params.cb_eval_user_data = cb_eval_user_data;
        self
    }

    /// Set the type of pooling.
    ///
    /// # Examples
    ///
    /// ```rust
    /// use llama_cpp_2::context::params::{LlamaContextParams, LlamaPoolingType};
    /// let params = LlamaContextParams::default()
    ///     .with_pooling_type(LlamaPoolingType::Last);
    /// assert_eq!(params.pooling_type(), LlamaPoolingType::Last);
    /// ```
    #[must_use]
    pub fn with_pooling_type(mut self, pooling_type: LlamaPoolingType) -> Self {
        self.context_params.pooling_type = i32::from(pooling_type);
        self
    }

    /// Get the type of pooling.
    ///
    /// # Examples
    ///
    /// ```rust
    /// let params = llama_cpp_2::context::params::LlamaContextParams::default();
    /// assert_eq!(params.pooling_type(), llama_cpp_2::context::params::LlamaPoolingType::Unspecified);
    /// ```
    #[must_use]
    pub fn pooling_type(&self) -> LlamaPoolingType {
        LlamaPoolingType::from(self.context_params.pooling_type)
    }

    /// Set whether to use full sliding window attention
    ///
    /// # Examples
    ///
    /// ```rust
    /// use llama_cpp_2::context::params::LlamaContextParams;
    /// let params = LlamaContextParams::default()
    ///     .with_swa_full(false);
    /// assert_eq!(params.swa_full(), false);
    /// ```
    #[must_use]
    pub fn with_swa_full(mut self, enabled: bool) -> Self {
        self.context_params.swa_full = enabled;
        self
    }

    /// Get whether full sliding window attention is enabled
    ///
    /// # Examples
    ///
    /// ```rust
    /// use llama_cpp_2::context::params::LlamaContextParams;
    /// let params = LlamaContextParams::default();
    /// assert_eq!(params.swa_full(), true);
    /// ```
    #[must_use]
    pub fn swa_full(&self) -> bool {
        self.context_params.swa_full
    }

<<<<<<< HEAD
    /// Set the KV cache data type for K
=======
    /// Set the max number of sequences (i.e. distinct states for recurrent models)
>>>>>>> e2accc49
    ///
    /// # Examples
    ///
    /// ```rust
<<<<<<< HEAD
    /// use llama_cpp_2::context::params::{LlamaContextParams, KvCacheType};
    /// let params = LlamaContextParams::default().with_type_k(KvCacheType::Q4_0);
    /// assert_eq!(params.type_k(), KvCacheType::Q4_0);
    /// ```
    #[must_use]
    pub fn with_type_k(mut self, type_k: KvCacheType) -> Self {
        self.context_params.type_k = type_k.into();
        self
    }

    /// Get the KV cache data type for K
=======
    /// use llama_cpp_2::context::params::LlamaContextParams;
    /// let params = LlamaContextParams::default()
    ///     .with_n_seq_max(64);
    /// assert_eq!(params.n_seq_max(), 64);
    /// ```
    #[must_use]
    pub fn with_n_seq_max(mut self, n_seq_max: u32) -> Self {
        self.context_params.n_seq_max = n_seq_max;
        self
    }

    /// Get the max number of sequences (i.e. distinct states for recurrent models)
>>>>>>> e2accc49
    ///
    /// # Examples
    ///
    /// ```rust
<<<<<<< HEAD
    /// let params = llama_cpp_2::context::params::LlamaContextParams::default();
    /// let _ = params.type_k();
    /// ```
    #[must_use]
    pub fn type_k(&self) -> KvCacheType {
        KvCacheType::from(self.context_params.type_k)
    }

    /// Set the KV cache data type for V
    ///
    /// # Examples
    ///
    /// ```rust
    /// use llama_cpp_2::context::params::{LlamaContextParams, KvCacheType};
    /// let params = LlamaContextParams::default().with_type_v(KvCacheType::Q4_1);
    /// assert_eq!(params.type_v(), KvCacheType::Q4_1);
    /// ```
    #[must_use]
    pub fn with_type_v(mut self, type_v: KvCacheType) -> Self {
        self.context_params.type_v = type_v.into();
        self
    }

    /// Get the KV cache data type for V
    ///
    /// # Examples
    ///
    /// ```rust
    /// let params = llama_cpp_2::context::params::LlamaContextParams::default();
    /// let _ = params.type_v();
    /// ```
    #[must_use]
    pub fn type_v(&self) -> KvCacheType {
        KvCacheType::from(self.context_params.type_v)
=======
    /// use llama_cpp_2::context::params::LlamaContextParams;
    /// let params = LlamaContextParams::default();
    /// assert_eq!(params.n_seq_max(), 1);
    /// ```
    #[must_use]
    pub fn n_seq_max(&self) -> u32 {
        self.context_params.n_seq_max
>>>>>>> e2accc49
    }
}

/// Default parameters for `LlamaContext`. (as defined in llama.cpp by `llama_context_default_params`)
/// ```
/// # use std::num::NonZeroU32;
/// use llama_cpp_2::context::params::{LlamaContextParams, RopeScalingType};
/// let params = LlamaContextParams::default();
/// assert_eq!(params.n_ctx(), NonZeroU32::new(512), "n_ctx should be 512");
/// assert_eq!(params.rope_scaling_type(), RopeScalingType::Unspecified);
/// ```
impl Default for LlamaContextParams {
    fn default() -> Self {
        let context_params = unsafe { llama_cpp_sys_2::llama_context_default_params() };
        Self { context_params }
    }
}<|MERGE_RESOLUTION|>--- conflicted
+++ resolved
@@ -669,16 +669,36 @@
         self.context_params.swa_full
     }
 
-<<<<<<< HEAD
+    /// Set the max number of sequences (i.e. distinct states for recurrent models)
+    ///
+    /// # Examples
+    ///
+    /// ```rust
+    /// use llama_cpp_2::context::params::LlamaContextParams;
+    /// let params = LlamaContextParams::default()
+    ///     .with_n_seq_max(64);
+    /// assert_eq!(params.n_seq_max(), 64);
+    /// ```
+    #[must_use]
+    pub fn with_n_seq_max(mut self, n_seq_max: u32) -> Self {
+        self.context_params.n_seq_max = n_seq_max;
+        self
+    }
+
+    /// Get the max number of sequences (i.e. distinct states for recurrent models)
+    ///
+    /// # Examples
+    ///
+    /// ```rust
+    /// use llama_cpp_2::context::params::LlamaContextParams;
+    /// let params = LlamaContextParams::default();
+    /// assert_eq!(params.n_seq_max(), 1);
+    /// ```
+    #[must_use]
+    pub fn n_seq_max(&self) -> u32 {
+        self.context_params.n_seq_max
+    }
     /// Set the KV cache data type for K
-=======
-    /// Set the max number of sequences (i.e. distinct states for recurrent models)
->>>>>>> e2accc49
-    ///
-    /// # Examples
-    ///
-    /// ```rust
-<<<<<<< HEAD
     /// use llama_cpp_2::context::params::{LlamaContextParams, KvCacheType};
     /// let params = LlamaContextParams::default().with_type_k(KvCacheType::Q4_0);
     /// assert_eq!(params.type_k(), KvCacheType::Q4_0);
@@ -690,25 +710,10 @@
     }
 
     /// Get the KV cache data type for K
-=======
-    /// use llama_cpp_2::context::params::LlamaContextParams;
-    /// let params = LlamaContextParams::default()
-    ///     .with_n_seq_max(64);
-    /// assert_eq!(params.n_seq_max(), 64);
-    /// ```
-    #[must_use]
-    pub fn with_n_seq_max(mut self, n_seq_max: u32) -> Self {
-        self.context_params.n_seq_max = n_seq_max;
-        self
-    }
-
-    /// Get the max number of sequences (i.e. distinct states for recurrent models)
->>>>>>> e2accc49
-    ///
-    /// # Examples
-    ///
-    /// ```rust
-<<<<<<< HEAD
+    ///
+    /// # Examples
+    ///
+    /// ```rust
     /// let params = llama_cpp_2::context::params::LlamaContextParams::default();
     /// let _ = params.type_k();
     /// ```
@@ -743,15 +748,6 @@
     #[must_use]
     pub fn type_v(&self) -> KvCacheType {
         KvCacheType::from(self.context_params.type_v)
-=======
-    /// use llama_cpp_2::context::params::LlamaContextParams;
-    /// let params = LlamaContextParams::default();
-    /// assert_eq!(params.n_seq_max(), 1);
-    /// ```
-    #[must_use]
-    pub fn n_seq_max(&self) -> u32 {
-        self.context_params.n_seq_max
->>>>>>> e2accc49
     }
 }
 
