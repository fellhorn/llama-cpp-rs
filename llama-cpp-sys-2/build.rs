--- conflicted
+++ resolved
@@ -18,15 +18,10 @@
     llama_cpp.cpp(true);
 
     // https://github.com/ggerganov/llama.cpp/blob/a836c8f534ab789b02da149fbdaf7735500bff74/Makefile#L364-L368
-<<<<<<< HEAD
     if cublas_enabled {
         for lib in [
             "cuda", "cublas", "culibos", "cudart", "cublasLt", "pthread", "dl", "rt",
         ] {
-=======
-    if let Some(ggml_cuda) = &mut ggml_cuda {
-        for lib in ["cuda", "cublas", "cudart", "cublasLt"] {
->>>>>>> 2e05e66e
             println!("cargo:rustc-link-lib={}", lib);
         }
         if !ggml_cuda.get_compiler().is_like_msvc() {
@@ -47,13 +42,10 @@
                 .flag_if_supported("-mno-unaligned-access");
         }
 
-<<<<<<< HEAD
-        ggml.cuda(true)
+
+        ggml
+            .cuda(true)
             .std("c++17")
-=======
-        ggml_cuda
-            .cuda(true)
->>>>>>> 2e05e66e
             .flag("-arch=all")
             .file("llama.cpp/ggml-cuda.cu");
 
